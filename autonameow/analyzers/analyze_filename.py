--- conflicted
+++ resolved
@@ -127,20 +127,7 @@
             return None
 
         _number = find_edition(self._basename_prefix)
-<<<<<<< HEAD
-        if _number:
-            return {
-                'value': _number,
-                'coercer': types.AW_INTEGER,
-                'mapped_fields': [
-                    WeightedMapping(fields.Edition, probability=1),
-                ],
-                'generic_field': 'edition'
-            }
-        else:
-=======
         if not _number:
->>>>>>> 8a3a575b
             return None
 
         return {
@@ -149,7 +136,7 @@
             'mapped_fields': [
                 WeightedMapping(fields.Edition, probability=1),
             ],
-            'generic_field': gf.GenericEdition
+        'generic_field': 'edition'
         }
 
     def _get_extension(self):
