--- conflicted
+++ resolved
@@ -17,12 +17,8 @@
 #   You should have received a copy of the GNU General Public License
 #   along with autonameow.  If not, see <http://www.gnu.org/licenses/>.
 
-<<<<<<< HEAD
-=======
 import re
 
-import util
->>>>>>> 6f4ff612
 from extractors import ExtractorError
 from extractors.text.base import BaseTextExtractor
 from extractors.text.base import decode_raw
