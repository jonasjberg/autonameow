--- conflicted
+++ resolved
@@ -99,8 +99,8 @@
             'typewrap': types.AW_EXIFTOOLTIMEDATE,
             'multiple': False,
             'mapped_fields': [
-               WeightedMapping(fields.DateTime, probability=1),
-               WeightedMapping(fields.Date, probability=1)
+                WeightedMapping(fields.DateTime, probability=1),
+                WeightedMapping(fields.Date, probability=1)
             ],
             'generic_field': gf.GenericDateCreated
         },
@@ -223,20 +223,12 @@
                 WeightedMapping(fields.Publisher, probability=0.02),
                 WeightedMapping(fields.Title, probability=0.01)
             ],
-<<<<<<< HEAD
             'generic_field': gf.GenericCreator
         },
         'PDF:Keywords': {
             'typewrap': types.AW_STRING,
             'multiple': True,
             'mapped_fields': [
-=======
-            generic_field=gf.GenericCreator
-        ),
-        'PDF:Keywords': ExtractedData(
-            coercer=types.listof(types.AW_STRING),
-            mapped_fields=[
->>>>>>> 50135f6b
                 WeightedMapping(fields.Tags, probability=1),
             ],
             'generic_field': gf.GenericTags
@@ -276,7 +268,6 @@
             'mapped_fields': [
                 WeightedMapping(fields.Title, probability=1)
             ],
-<<<<<<< HEAD
             'generic_field': gf.GenericTitle
         },
         'PDF:Trapped': {'typewrap': types.AW_BOOLEAN},
@@ -288,21 +279,6 @@
         'QuickTime:CreateDate': {
             'typewrap': types.AW_EXIFTOOLTIMEDATE,
             'mapped_fields': [
-=======
-            generic_field=gf.GenericTitle
-        ),
-        'PDF:Trapped': ExtractedData(
-            coercer=types.AW_BOOLEAN
-        ),
-        'SourceFile': ExtractedData(types.AW_PATH),
-        'QuickTime:CompatibleBrands': ExtractedData(
-            coercer=types.listof(types.AW_STRING),
-            multivalued=True
-        ),
-        'QuickTime:CreateDate': ExtractedData(
-            coercer=types.AW_EXIFTOOLTIMEDATE,
-            mapped_fields=[
->>>>>>> 50135f6b
                 WeightedMapping(fields.DateTime, probability=1),
                 WeightedMapping(fields.Date, probability=1)
             ],
