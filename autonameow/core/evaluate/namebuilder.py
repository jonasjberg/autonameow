# -*- coding: utf-8 -*-
# This file is part of autonameow.
# Copyright 2016, Jonas Sjoberg.

import os

from core.fileobject import FileObject


class NameBuilder(object):
    """
    Builds a new filename for a FileObject from a set of rules.
    The 'rule' contains a 'new_name_template', which is filled out with data
    from 'analysis_results'.
    The rule also specifies which data from 'analysis_results' is to be used.
    """
    def __init__(self, file_object, analysis_results, rule):
        assert isinstance(file_object, FileObject)
        # assert isinstance(analysis_results, dict)
        # assert isinstance(rule, dict)

        self.file_object = file_object
        self.analysis_results = analysis_results
        self.rule = rule

        self.new_name = None

    def _populate_fields(self, analysis_results, rule):
        """
        Assembles a dict with keys matching the fields in the new name template
        defined in the rule. The dict values come from the analysis results,
        which ones is also defined in the rule.
        :param analysis_results:
        :return:
        """

        # TODO: FIX THIS insane hackery! Temporary!
        def get_datetime_by_alias(alias):
            for key in self.analysis_results['datetime']:
                if self.analysis_results['title'][key]:
                    for result in self.analysis_results['datetime'][key]:
                        if result['source'] == alias:
                            return result['value']
                        else:
                            return None
                else:
                    return None

        # TODO: FIX THIS insane hackery! Temporary!
        def get_title_by_alias(alias):
            for key in self.analysis_results['title']:
                if self.analysis_results['title'][key]:
                    for result in self.analysis_results['title'][key]:
                        if result['source'] == alias:
                            return result['value']
                        else:
                            return None
                else:
                    return None

<<<<<<< HEAD
        ardate = get_datetime_by_alias(rule['prefer_datetime']).strftime('%Y-%m-%d') or None
        artime = get_datetime_by_alias(rule['prefer_datetime']).strftime('%H%M%S') or None
        artitle = get_title_by_alias(rule['prefer_title']) or None
        artags = None
=======
        ardate = artime = artags = artitle = None
        try:
            ardate = get_datetime_by_alias(rule['prefer_datetime'])
            artime = get_datetime_by_alias(rule['prefer_datetime'])
            artitle = get_title_by_alias(rule['prefer_title'])
        except TypeError:
            pass

        if artime:
            artime.strftime('%H%M%S')
        if ardate:
            ardate = ardate.strftime('%Y-%m-%d')
>>>>>>> e9c6d464

        populated_fields = {
            'date': ardate or None,
            'time': artime or None,
            'description': artitle or None,
            'tags': artags or None,
            'ext': os.path.extsep + self.file_object.filenamepart_ext
        }
        return populated_fields

    def _fill_template(self, populated_fields, rule):
        # TODO: Finish this method. Very much a work in progress.
        if populated_fields is not None:
            return rule['new_name_template'] % populated_fields
        else:
            return None

    def build(self):
        fields = self._populate_fields(self.analysis_results, self.rule)
        self.new_name = self._fill_template(fields, self.rule)
        print('-' * 78)
        print('Automagic generated name: "{}"'.format(self.new_name))<|MERGE_RESOLUTION|>--- conflicted
+++ resolved
@@ -58,12 +58,6 @@
                 else:
                     return None
 
-<<<<<<< HEAD
-        ardate = get_datetime_by_alias(rule['prefer_datetime']).strftime('%Y-%m-%d') or None
-        artime = get_datetime_by_alias(rule['prefer_datetime']).strftime('%H%M%S') or None
-        artitle = get_title_by_alias(rule['prefer_title']) or None
-        artags = None
-=======
         ardate = artime = artags = artitle = None
         try:
             ardate = get_datetime_by_alias(rule['prefer_datetime'])
@@ -76,7 +70,6 @@
             artime.strftime('%H%M%S')
         if ardate:
             ardate = ardate.strftime('%Y-%m-%d')
->>>>>>> e9c6d464
 
         populated_fields = {
             'date': ardate or None,
