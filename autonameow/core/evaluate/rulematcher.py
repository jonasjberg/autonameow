--- conflicted
+++ resolved
@@ -43,11 +43,7 @@
             # Temporary fix for mutable state in the 'Rule' instances,
             # which are initialized *once* when the configuration is loaded.
             # This same configuration instance is used when iterating over the
-<<<<<<< HEAD
-            # files. The 'FileRule' scores were not reset between files.
-=======
             # files. The 'Rule' scores were not reset between files.
->>>>>>> de76719c
             self._rules = copy.deepcopy(active_config.rules)
 
         self._candidates = []
