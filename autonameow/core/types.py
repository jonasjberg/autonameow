--- conflicted
+++ resolved
@@ -43,18 +43,6 @@
     # TODO: [TD0002] Research requirements and implement custom type system.
     primitive_type = str
 
-<<<<<<< HEAD
-    # def __init__(self, raw_value):
-    #     self._value = self._parse(raw_value)
-
-    @classmethod
-    def __call__(cls, raw_value=None):
-        if raw_value is None:
-            return cls.null
-
-        parsed = cls._parse(raw_value)
-        return parsed if parsed else cls.null
-=======
     def __init__(self, raw_value):
         self._value = None
         self.value = raw_value
@@ -66,11 +54,18 @@
     @value.setter
     def value(self, raw_value):
         self._value = self._parse(raw_value)
->>>>>>> 0a884fb1
+
+    @classmethod
+    def __call__(cls, raw_value=None):
+        if raw_value is None:
+            return cls.null
+
+        parsed = cls._parse(raw_value)
+        return parsed if parsed else cls.null
 
     @property
     def null(self):
-        return self.primitive_type(None)
+        return self.primitive_type()
 
     def normalize(self, value):
         """
@@ -89,21 +84,14 @@
             # TODO: ..
             return value
 
-    @classmethod
-    def _parse(cls, raw_value):
-        if not cls.primitive_type:
-            raise NotImplementedError('Must be implemented by inheriting class')
+    def _parse(self, raw_value):
+        if not self.primitive_type:
+            raise NotImplementedError('Must be implemented by subclass')
         else:
             try:
-<<<<<<< HEAD
-                value = cls.primitive_type(raw_value)
+                value = self.primitive_type(raw_value)
             except ValueError:
-                return cls.null
-=======
-                value = self.primitive_type(raw_value)
-            except (ValueError, TypeError):
                 return self.null
->>>>>>> 0a884fb1
             else:
                 return value
 
@@ -122,40 +110,33 @@
     # TODO: [TD0002] Research requirements and implement custom type system.
     primitive_type = bool
 
+    def __init__(self, value):
+        super().__init__(value)
 
 class Integer(BaseType):
     # TODO: [TD0002] Research requirements and implement custom type system.
     primitive_type = int
 
-<<<<<<< HEAD
-=======
     def __init__(self, value):
         super().__init__(value)
 
->>>>>>> 0a884fb1
 
 class Float(BaseType):
     # TODO: [TD0002] Research requirements and implement custom type system.
     primitive_type = float
 
-<<<<<<< HEAD
-=======
     def __init__(self, value):
         super().__init__(value)
 
->>>>>>> 0a884fb1
 
 class TimeDate(BaseType):
     # TODO: Think long and hard about this before proceeding..
     # TODO: [TD0002] Research requirements and implement custom type system.
     primitive_type = None
 
-<<<<<<< HEAD
-=======
     def __init__(self, value):
         super().__init__(value)
 
->>>>>>> 0a884fb1
     def _parse(self, raw_value):
         try:
             dt = datetime.strptime(raw_value, '%Y-%m-%dT%H:%M:%S.%f')
