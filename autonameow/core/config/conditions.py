--- conflicted
+++ resolved
@@ -47,15 +47,11 @@
         """
         # TODO: Clean up setting the 'parser' attribute.
         # NOTE(jonas): The query string determines which parser class is used.
-<<<<<<< HEAD
-        self._parser = None
-=======
 
         # TODO: [TD0015] Allow conditionals in the configuration file rules.
         # Possible a list of functions already "loaded" with the target value.
         # Also "loaded" with corresponding (reference to) a validation function.
-        self.parser = None
->>>>>>> 41fb3db7
+        self._parser = None
         self.query_string = raw_query_string
         self.expression = raw_expression
 
