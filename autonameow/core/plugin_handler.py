--- conflicted
+++ resolved
@@ -30,14 +30,6 @@
 
 
 # TODO: [TD0009] Implement a proper plugin interface.
-<<<<<<< HEAD
-
-
-class PluginHandler(object):
-    def __init__(self, file_object):
-        self.file_object = file_object
-=======
->>>>>>> d4ffa7d2
 
 
 class PluginHandler(object):
@@ -47,31 +39,6 @@
         )
 
         # Get instantiated and validated plugins.
-<<<<<<< HEAD
-        self.plugin_classes = plugins.UsablePlugins
-        assert isinstance(self.plugin_classes, list)
-
-    def collect_results(self, label, data):
-        """
-        Collects plugin results. Passed to plugins as a callback.
-
-        Plugins call this to pass collected data to the session repository.
-
-        Args:
-            label: Label that uniquely identifies the data.
-            data: The data to add.
-        """
-        self.add_to_global_data(self.file_object, label, data)
-
-    def _request_data(self, meowuri):
-        response = repository.SessionRepository.query(self.file_object,
-                                                      meowuri)
-        if response is None:
-            return None
-        else:
-            if isinstance(response, ExtractedData):
-                return response.value
-=======
         self.available_plugins = plugins.UsablePlugins
         assert isinstance(self.available_plugins, list)
 
@@ -82,27 +49,16 @@
             if plugin in self.available_plugins:
                 self._plugins_to_use.append(plugin)
                 self.log.debug('Using plugin: "{!s}"'.format(plugin))
->>>>>>> d4ffa7d2
             else:
                 self.log.debug(
                     'Requested unavailable plugin: "{!s}"'.format(plugin)
                 )
 
-<<<<<<< HEAD
-    # def query(self, meowuri):
-    #     if meowuri.startswith('plugin.'):
-    #         plugin_name, plugin_query = meowuri.lstrip('plugin.').split('.')
-    #         result = plugins.plugin_query(plugin_name, plugin_query, None)
-    #         return result
-    #     else:
-    #         return False
-=======
     def execute_plugins(self, file_object):
         self.log.debug('Executing plugins ..')
 
         for plugin_klass in self._plugins_to_use:
             plugin = plugin_klass()
->>>>>>> d4ffa7d2
 
             if plugin.can_handle(file_object):
                 self.log.debug(
