--- conflicted
+++ resolved
@@ -27,27 +27,14 @@
 
 class TestBaseType(TestCase):
     def setUp(self):
-<<<<<<< HEAD
-        self.base_type = types.BaseType()
-=======
         self.t = types.BaseType(None)
->>>>>>> 0a884fb1
 
     def test_null(self):
-        self.assertEqual(self.base_type(None), types.BaseType.null)
+        self.assertEqual(self.t.primitive_type(''), self.t.null)
 
     def test_normalize(self):
-        self.skipTest('TODO: Implement')
-
-
-class TestBooleanType(TestCase):
-    def test_type_null_is_defined(self):
-        expected = types.Boolean.null
-        self.assertIsNotNone(expected)
-
-    def test_type_null_is_expected_type(self):
-        actual = types.Boolean.null
-        self.assertTrue(isinstance(actual, bool))
+        self.assertEqual(self.t.null, self.t.normalize(None))
+        self.assertEqual('foo', self.t.normalize('foo'))
 
 
 class TestIntegerType(TestCase):
@@ -55,14 +42,9 @@
         self.t = types.Integer(None)
 
     def test_null(self):
-<<<<<<< HEAD
-        self.assertEqual(types.Integer.null, None)
-        # self.assertNotEqual(types.Integer.null, -1)
-=======
         self.assertEqual(self.t.null, 0)
         self.assertNotEqual(self.t.null, None)
         self.assertNotEqual(self.t.null, -1)
->>>>>>> 0a884fb1
 
     def test_normalize(self):
         self.assertEqual(self.t.normalize(None), self.t.null)
@@ -72,6 +54,9 @@
 
 
 class TestFloatType(TestCase):
+    def setUp(self):
+        self.t = types.Float()
+
     def test_null(self):
         self.assertEqual(types.Float.null, types.Float(None))
         self.assertNotEqual(self.t.null, None)
